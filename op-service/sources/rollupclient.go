package sources

import (
	"context"

	"github.com/ethereum/go-ethereum/common"
	"github.com/ethereum/go-ethereum/common/hexutil"
	"github.com/ethereum/go-ethereum/log"

	"github.com/ethereum-optimism/optimism/op-node/rollup"
	"github.com/ethereum-optimism/optimism/op-service/client"
	"github.com/ethereum-optimism/optimism/op-service/eth"
)

type RollupClient struct {
	rpc client.RPC
}

type RPCFileData struct {
	Sender     common.Address `json:"sender"`
	Submmiter  common.Address `json:"submmiter"`
	Length     hexutil.Uint64 `json:"length"`
	Index      hexutil.Uint64 `json:"index"`
	Commitment hexutil.Bytes  `json:"commitment"`
	Data       hexutil.Bytes  `json:"data"`
	Sign       hexutil.Bytes  `json:"sign"`
	TxHash     common.Hash    `json:"txhash"`
}

func NewRollupClient(rpc client.RPC) *RollupClient {
	return &RollupClient{rpc}
}

func (r *RollupClient) OutputAtBlock(ctx context.Context, blockNum uint64) (*eth.OutputResponse, error) {
	var output *eth.OutputResponse
	err := r.rpc.CallContext(ctx, &output, "optimism_outputAtBlock", hexutil.Uint64(blockNum))
	return output, err
}

func (r *RollupClient) SyncStatus(ctx context.Context) (*eth.SyncStatus, error) {
	var output *eth.SyncStatus
	err := r.rpc.CallContext(ctx, &output, "optimism_syncStatus")
	return output, err
}

func (r *RollupClient) RollupConfig(ctx context.Context) (*rollup.Config, error) {
	var output *rollup.Config
	err := r.rpc.CallContext(ctx, &output, "optimism_rollupConfig")
	return output, err
}

func (r *RollupClient) Version(ctx context.Context) (string, error) {
	var output string
	err := r.rpc.CallContext(ctx, &output, "optimism_version")
	return output, err
}

<<<<<<< HEAD
func (r *RollupClient) FileDataByHash(ctx context.Context, hash common.Hash) ([]byte, error) {
	log.Info("FileDataByHash", "hash", hash)
	var rpcFileData RPCFileData
	err := r.rpc.CallContext(ctx, &rpcFileData, "optimism_fileDataByHash", hash)
	return rpcFileData.Data, err
=======
func (r *RollupClient) SendDA(ctx context.Context, index, length uint64, broadcaster, user common.Address, commitment, sign, data hexutil.Bytes) (common.Hash, error) {
	log.Info("msg sendDA", "index", index)
	log.Info("msg sendDA", "length", length)
	log.Info("msg sendDA", "broadcaster", broadcaster)
	log.Info("msg sendDA", "user", user)
	log.Info("msg sendDA", "commitment", commitment)
	log.Info("msg sendDA", "sign", sign)
	//log.Info("msg sendDA", "data", data)
	var result common.Hash
	err := r.rpc.CallContext(ctx, &result, "optimism_sendDA", index, length, 0, broadcaster, user, commitment, sign, data)
	return result, err
>>>>>>> 9d83d0a7
}

func (r *RollupClient) StartSequencer(ctx context.Context, unsafeHead common.Hash) error {
	return r.rpc.CallContext(ctx, nil, "admin_startSequencer", unsafeHead)
}

func (r *RollupClient) StopSequencer(ctx context.Context) (common.Hash, error) {
	var result common.Hash
	err := r.rpc.CallContext(ctx, &result, "admin_stopSequencer")
	return result, err
}

func (r *RollupClient) SequencerActive(ctx context.Context) (bool, error) {
	var result bool
	err := r.rpc.CallContext(ctx, &result, "admin_sequencerActive")
	return result, err
}

func (r *RollupClient) SetLogLevel(ctx context.Context, lvl log.Lvl) error {
	return r.rpc.CallContext(ctx, nil, "admin_setLogLevel", lvl.String())
}

func (r *RollupClient) Close() {
	r.rpc.Close()
}<|MERGE_RESOLUTION|>--- conflicted
+++ resolved
@@ -55,13 +55,6 @@
 	return output, err
 }
 
-<<<<<<< HEAD
-func (r *RollupClient) FileDataByHash(ctx context.Context, hash common.Hash) ([]byte, error) {
-	log.Info("FileDataByHash", "hash", hash)
-	var rpcFileData RPCFileData
-	err := r.rpc.CallContext(ctx, &rpcFileData, "optimism_fileDataByHash", hash)
-	return rpcFileData.Data, err
-=======
 func (r *RollupClient) SendDA(ctx context.Context, index, length uint64, broadcaster, user common.Address, commitment, sign, data hexutil.Bytes) (common.Hash, error) {
 	log.Info("msg sendDA", "index", index)
 	log.Info("msg sendDA", "length", length)
@@ -73,7 +66,13 @@
 	var result common.Hash
 	err := r.rpc.CallContext(ctx, &result, "optimism_sendDA", index, length, 0, broadcaster, user, commitment, sign, data)
 	return result, err
->>>>>>> 9d83d0a7
+}
+
+func (r *RollupClient) FileDataByHash(ctx context.Context, hash common.Hash) ([]byte, error) {
+	log.Info("FileDataByHash", "hash", hash)
+	var rpcFileData RPCFileData
+	err := r.rpc.CallContext(ctx, &rpcFileData, "optimism_fileDataByHash", hash)
+	return rpcFileData.Data, err
 }
 
 func (r *RollupClient) StartSequencer(ctx context.Context, unsafeHead common.Hash) error {
