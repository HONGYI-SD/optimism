--- conflicted
+++ resolved
@@ -93,21 +93,12 @@
       accounts: [process.env.PRIVATE_KEY_DEPLOYER || ethers.constants.HashZero],
       live: true,
     },
-<<<<<<< HEAD
-    'final-migration-rehearsal': {
-      chainId: 5,
-      url: process.env.L1_RPC || '',
-      accounts: [process.env.PRIVATE_KEY_DEPLOYER || ethers.constants.HashZero],
-      live: true,
-    },
     'multisig-rehearsal': {
       chainId: 1,
       url: process.env.L1_RPC || '',
       accounts: [process.env.PRIVATE_KEY_DEPLOYER || ethers.constants.HashZero],
       live: true,
     },
-=======
->>>>>>> c1b6240b
     'internal-devnet': {
       chainId: 5,
       url: process.env.L1_RPC || '',
